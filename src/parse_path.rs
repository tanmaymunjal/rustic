pub fn parse_path(url: &str) -> Option<&str> {
    url.find("://")
        .map_or_else(
            || url.split_once('/').map(|(_, path)| path),
<<<<<<< HEAD
            |i| url[i + 3..].split_once('/').map(|(_, path)| path),
=======
            |i| url[i+3..].split_once('/').map(|(_, path)| path)
>>>>>>> 129d00fb
        )
        .map(|path| path.trim_matches('/'))
        .filter(|&path| !path.is_empty())
}
#[cfg(test)]
mod test_parse_path {
    use super::*;

    #[test]
    fn test_parse_path_simple() {
        assert_eq!(
            parse_path("https://example.com/path/to/resource/"),
            Some("path/to/resource")
        );
    }

    #[test]
    fn test_parse_path_no_path() {
        assert_eq!(parse_path("https://example.com"), None);
    }

    #[test]
    fn test_parse_path_no_scheme() {
<<<<<<< HEAD
        assert_eq!(
            parse_path("example.com/path/to/resource"),
            Some("path/to/resource")
        );
=======
        assert_eq!(parse_path("example.com/path/to/resource"), Some("path/to/resource"));
>>>>>>> 129d00fb
    }
}<|MERGE_RESOLUTION|>--- conflicted
+++ resolved
@@ -2,11 +2,7 @@
     url.find("://")
         .map_or_else(
             || url.split_once('/').map(|(_, path)| path),
-<<<<<<< HEAD
             |i| url[i + 3..].split_once('/').map(|(_, path)| path),
-=======
-            |i| url[i+3..].split_once('/').map(|(_, path)| path)
->>>>>>> 129d00fb
         )
         .map(|path| path.trim_matches('/'))
         .filter(|&path| !path.is_empty())
@@ -30,13 +26,9 @@
 
     #[test]
     fn test_parse_path_no_scheme() {
-<<<<<<< HEAD
         assert_eq!(
             parse_path("example.com/path/to/resource"),
             Some("path/to/resource")
         );
-=======
-        assert_eq!(parse_path("example.com/path/to/resource"), Some("path/to/resource"));
->>>>>>> 129d00fb
     }
 }